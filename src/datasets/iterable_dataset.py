--- conflicted
+++ resolved
@@ -840,13 +840,9 @@
 
         Args:
 
-<<<<<<< HEAD
-            type (:obj:`str`, optional):
+            type (`str`, *optional*, default `None`):
                 Either output type selected in [None, 'numpy', 'torch', 'tensorflow', 'pandas', 'arrow'].
-=======
-            type (`str`, optional, default None): if set to "torch", the returned dataset
->>>>>>> cd3169f3
-                will be a subclass of torch.utils.data.IterableDataset to be used in a DataLoader
+                If set to "torch", the returned dataset will be a subclass of torch.utils.data.IterableDataset to be used in a DataLoader.
             columns (:obj:`List[str]`, optional): columns to format in the output
                 None means __getitem__ returns all columns (default)
             output_all_columns (:obj:`bool`, default to False): keep un-formatted columns as well in the output (as python objects)
