# Copyright 2020 The HuggingFace Datasets Authors and the TensorFlow Datasets Authors.
#
# Licensed under the Apache License, Version 2.0 (the "License");
# you may not use this file except in compliance with the License.
# You may obtain a copy of the License at
#
#     http://www.apache.org/licenses/LICENSE-2.0
#
# Unless required by applicable law or agreed to in writing, software
# distributed under the License is distributed on an "AS IS" BASIS,
# WITHOUT WARRANTIES OR CONDITIONS OF ANY KIND, either express or implied.
# See the License for the specific language governing permissions and
# limitations under the License.

# Lint as: python3
"""DatasetBuilder base class."""

import abc
import contextlib
import copy
import inspect
import os
import posixpath
import shutil
import textwrap
import time
import urllib
import warnings
from dataclasses import dataclass
from functools import partial
from pathlib import Path
from typing import Dict, Iterable, Mapping, Optional, Tuple, Union

import fsspec
from multiprocess import Pool
from tqdm.contrib.concurrent import thread_map

from . import config, utils
from .arrow_dataset import Dataset
from .arrow_reader import (
    HF_GCP_BASE_URL,
    ArrowReader,
    DatasetNotOnHfGcsError,
    MissingFilesOnHfGcsError,
    ReadInstruction,
)
from .arrow_writer import ArrowWriter, BeamWriter, ParquetWriter, SchemaInferenceError
from .data_files import DataFilesDict, sanitize_patterns
from .dataset_dict import DatasetDict, IterableDatasetDict
from .download.download_config import DownloadConfig
from .download.download_manager import DownloadManager, DownloadMode
from .download.mock_download_manager import MockDownloadManager
from .download.streaming_download_manager import StreamingDownloadManager
from .features import Features
from .filesystems import is_remote_filesystem
from .fingerprint import Hasher
from .info import DatasetInfo, DatasetInfosDict, PostProcessedInfo
from .iterable_dataset import ExamplesIterable, IterableDataset, _generate_examples_from_tables_wrapper
from .keyhash import DuplicatedKeysError
from .naming import INVALID_WINDOWS_CHARACTERS_IN_PATH, camelcase_to_snakecase
from .splits import Split, SplitDict, SplitGenerator, SplitInfo
from .streaming import extend_dataset_builder_for_streaming
from .utils import logging
from .utils.file_utils import cached_path, is_remote_url
from .utils.filelock import FileLock
from .utils.info_utils import VerificationMode, get_size_checksum_dict, verify_checksums, verify_splits
from .utils.py_utils import (
    classproperty,
    convert_file_size_to_int,
    has_sufficient_disk_space,
    iflatmap_unordered,
    map_nested,
    memoize,
    size_str,
    temporary_assignment,
)
from .utils.sharding import _number_of_shards_in_gen_kwargs, _split_gen_kwargs


logger = logging.get_logger(__name__)


class InvalidConfigName(ValueError):
    pass


class DatasetBuildError(Exception):
    pass


class ManualDownloadError(DatasetBuildError):
    pass


class DatasetGenerationError(DatasetBuildError):
    pass


@dataclass
class BuilderConfig:
    """Base class for `DatasetBuilder` data configuration.

    `DatasetBuilder` subclasses with data configuration options should subclass
    `BuilderConfig` and add their own properties.

    Attributes:
        name (`str`, defaults to `default`):
        version (`Version` or `str`, *optional*):
        data_dir (`str`, *optional*):
        data_files (`str` or `Sequence` or `Mapping`, *optional*):
            Path(s) to source data file(s).
        description (`str`, *optional*):
    """

    name: str = "default"
    version: Optional[Union[utils.Version, str]] = utils.Version("0.0.0")
    data_dir: Optional[str] = None
    data_files: Optional[DataFilesDict] = None
    description: Optional[str] = None

    def __post_init__(self):
        # The config name is used to name the cache directory.
        for invalid_char in INVALID_WINDOWS_CHARACTERS_IN_PATH:
            if invalid_char in self.name:
                raise InvalidConfigName(
                    f"Bad characters from black list '{INVALID_WINDOWS_CHARACTERS_IN_PATH}' found in '{self.name}'. "
                    f"They could create issues when creating a directory for this config on Windows filesystem."
                )
        if self.data_files is not None and not isinstance(self.data_files, DataFilesDict):
            raise ValueError(f"Expected a DataFilesDict in data_files but got {self.data_files}")

    def __eq__(self, o):
        # we need to override the default dataclass __eq__ since it doesn't check for
        # other attributes that the ones of the signature.
        if set(self.__dict__.keys()) != set(o.__dict__.keys()):
            return False
        return all((k, getattr(self, k)) == (k, getattr(o, k)) for k in self.__dict__.keys())

    def create_config_id(
        self,
        config_kwargs: dict,
        custom_features: Optional[Features] = None,
    ) -> str:
        """
        The config id is used to build the cache directory.
        By default it is equal to the config name.
        However the name of a config is not sufficient to have a unique identifier for the dataset being generated
        since it doesn't take into account:
        - the config kwargs that can be used to overwrite attributes
        - the custom features used to write the dataset
        - the data_files for json/text/csv/pandas datasets

        Therefore the config id is just the config name with an optional suffix based on these.
        """
        # Possibly add a suffix to the name to handle custom features/data_files/config_kwargs
        suffix: Optional[str] = None
        config_kwargs_to_add_to_suffix = config_kwargs.copy()
        # name and version are already used to build the cache directory
        config_kwargs_to_add_to_suffix.pop("name", None)
        config_kwargs_to_add_to_suffix.pop("version", None)
        # data dir handling (when specified it points to the manually downloaded data):
        # it was previously ignored before the introduction of config id because we didn't want
        # to change the config name. Now it's fine to take it into account for the config id.
        # config_kwargs_to_add_to_suffix.pop("data_dir", None)
        if "data_dir" in config_kwargs_to_add_to_suffix and config_kwargs_to_add_to_suffix["data_dir"] is None:
            config_kwargs_to_add_to_suffix.pop("data_dir", None)
        if config_kwargs_to_add_to_suffix:
            # we don't care about the order of the kwargs
            config_kwargs_to_add_to_suffix = {
                k: config_kwargs_to_add_to_suffix[k] for k in sorted(config_kwargs_to_add_to_suffix)
            }
            if all(isinstance(v, (str, bool, int, float)) for v in config_kwargs_to_add_to_suffix.values()):
                suffix = ",".join(
                    str(k) + "=" + urllib.parse.quote_plus(str(v)) for k, v in config_kwargs_to_add_to_suffix.items()
                )
                if len(suffix) > 32:  # hash if too long
                    suffix = Hasher.hash(config_kwargs_to_add_to_suffix)
            else:
                suffix = Hasher.hash(config_kwargs_to_add_to_suffix)

        if custom_features is not None:
            m = Hasher()
            if suffix:
                m.update(suffix)
            m.update(custom_features)
            suffix = m.hexdigest()

        if suffix:
            config_id = self.name + "-" + suffix
            if len(config_id) > config.MAX_DATASET_CONFIG_ID_READABLE_LENGTH:
                config_id = self.name + "-" + Hasher.hash(suffix)
            return config_id
        else:
            return self.name


class DatasetBuilder:
    """Abstract base class for all datasets.

    `DatasetBuilder` has 3 key methods:

        - [`DatasetBuilder.info`]: Documents the dataset, including feature
          names, types, shapes, version, splits, citation, etc.
        - [`DatasetBuilder.download_and_prepare`]: Downloads the source data
          and writes it to disk.
        - [`DatasetBuilder.as_dataset`]: Generates a [`Dataset`].

    Some `DatasetBuilder`s expose multiple variants of the
    dataset by defining a [`BuilderConfig`] subclass and accepting a
    config object (or name) on construction. Configurable datasets expose a
    pre-defined set of configurations in [`DatasetBuilder.builder_configs`].

    Args:
        cache_dir (`str`, *optional*):
            Directory to cache data. Defaults to `"~/.cache/huggingface/datasets"`.
        dataset_name (`str`, *optional*):
            Name of the dataset, if different from the builder name. Useful for packaged builders
            like csv, imagefolder, audiofolder, etc. to reflect the difference between datasets
            that use the same packaged builder.
        config_name (`str`, *optional*):
            Name of the dataset configuration.
            It affects the data generated on disk. Different configurations will have their own subdirectories and
            versions.
            If not provided, the default configuration is used (if it exists).

            <Added version="2.3.0">

            Parameter `name` was renamed to `config_name`.

            </Added>
        hash (`str`, *optional*):
            Hash specific to the dataset code. Used to update the caching directory when the
            dataset loading script code is updated (to avoid reusing old data).
            The typical caching directory (defined in `self._relative_data_dir`) is `name/version/hash/`.
        base_path (`str`, *optional*):
            Base path for relative paths that are used to download files.
            This can be a remote URL.
        features ([`Features`], *optional*):
            Features types to use with this dataset.
            It can be used to change the [`Features`] types of a dataset, for example.
        use_auth_token (`str` or `bool`, *optional*):
            String or boolean to use as Bearer token for remote files on the
            Datasets Hub. If `True`, will get token from `"~/.huggingface"`.
        repo_id (`str`, *optional*):
            ID of the dataset repository.
            Used to distinguish builders with the same name but not coming from the same namespace, for example "squad"
            and "lhoestq/squad" repo IDs. In the latter, the builder name would be "lhoestq___squad".
        data_files (`str` or `Sequence` or `Mapping`, *optional*):
            Path(s) to source data file(s).
            For builders like "csv" or "json" that need the user to specify data files. They can be either
            local or remote files. For convenience, you can use a `DataFilesDict`.
        data_dir (`str`, *optional*):
            Path to directory containing source data file(s).
            Use only if `data_files` is not passed, in which case it is equivalent to passing
            `os.path.join(data_dir, "**")` as `data_files`.
            For builders that require manual download, it must be the path to the local directory containing the
            manually downloaded data.
        writer_batch_size (`int`, *optional*):
            Batch size used by the ArrowWriter.
            It defines the number of samples that are kept in memory before writing them
            and also the length of the arrow chunks.
            None means that the ArrowWriter will use its default value.
        name (`str`): Configuration name for the dataset.

            <Deprecated version="2.3.0">

            Use `config_name` instead.

            </Deprecated>

        **config_kwargs (additional keyword arguments): Keyword arguments to be passed to the corresponding builder
            configuration class, set on the class attribute [`DatasetBuilder.BUILDER_CONFIG_CLASS`]. The builder
            configuration class is [`BuilderConfig`] or a subclass of it.
    """

    # Default version
    VERSION = None  # Default version set in BuilderConfig

    # Class for the builder config.
    BUILDER_CONFIG_CLASS = BuilderConfig

    # Named configurations that modify the data generated by download_and_prepare.
    BUILDER_CONFIGS = []

    # Optional default config name to be used when name is None
    DEFAULT_CONFIG_NAME = None

    # Default batch size used by the ArrowWriter
    # It defines the number of samples that are kept in memory before writing them
    # and also the length of the arrow chunks
    # None means that the ArrowWriter will use its default value
    DEFAULT_WRITER_BATCH_SIZE = None

    def __init__(
        self,
        cache_dir: Optional[str] = None,
        dataset_name: Optional[str] = None,
        config_name: Optional[str] = None,
        hash: Optional[str] = None,
        base_path: Optional[str] = None,
        info: Optional[DatasetInfo] = None,
        features: Optional[Features] = None,
        use_auth_token: Optional[Union[bool, str]] = None,
        repo_id: Optional[str] = None,
        data_files: Optional[Union[str, list, dict, DataFilesDict]] = None,
        data_dir: Optional[str] = None,
        writer_batch_size: Optional[int] = None,
        name="deprecated",
        **config_kwargs,
    ):
        if name != "deprecated":
            warnings.warn(
                "Parameter 'name' was renamed to 'config_name' in version 2.3.0 and will be removed in 3.0.0.",
                category=FutureWarning,
            )
            config_name = name
        # DatasetBuilder name
        self.name: str = camelcase_to_snakecase(self.__module__.split(".")[-1])
        self.hash: Optional[str] = hash
        self.base_path = base_path
        self.use_auth_token = use_auth_token
        self.repo_id = repo_id
<<<<<<< HEAD
        self.dataset_name = camelcase_to_snakecase(dataset_name) if dataset_name else self.name
=======
        self._writer_batch_size = writer_batch_size or self.DEFAULT_WRITER_BATCH_SIZE
>>>>>>> 3e626997

        if data_files is not None and not isinstance(data_files, DataFilesDict):
            data_files = DataFilesDict.from_local_or_remote(
                sanitize_patterns(data_files), base_path=base_path, use_auth_token=use_auth_token
            )

        # Prepare config: DatasetConfig contains name, version and description but can be extended by each dataset
        if "features" in inspect.signature(self.BUILDER_CONFIG_CLASS.__init__).parameters and features is not None:
            config_kwargs["features"] = features
        if data_files is not None:
            config_kwargs["data_files"] = data_files
        if data_dir is not None:
            config_kwargs["data_dir"] = data_dir
        self.config, self.config_id = self._create_builder_config(
            config_name=config_name,
            custom_features=features,
            **config_kwargs,
        )

        # prepare info: DatasetInfo are a standardized dataclass across all datasets
        # Prefill datasetinfo
        if info is None:
            # TODO FOR PACKAGED MODULES IT IMPORTS DATA FROM src/packaged_modules which doesn't make sense
            info = self.get_exported_dataset_info()
            info.update(self._info())
        info.builder_name = self.name
        info.dataset_name = self.dataset_name
        info.config_name = self.config.name
        info.version = self.config.version
        self.info = info
        # update info with user specified infos
        if features is not None:
            self.info.features = features

        # Prepare data dirs:
        # cache_dir can be a remote bucket on GCS or S3 (when using BeamBasedBuilder for distributed data processing)
        self._cache_dir_root = str(cache_dir or config.HF_DATASETS_CACHE)
        self._cache_dir_root = (
            self._cache_dir_root if is_remote_url(self._cache_dir_root) else os.path.expanduser(self._cache_dir_root)
        )
        path_join = posixpath.join if is_remote_url(self._cache_dir_root) else os.path.join
        self._cache_downloaded_dir = (
            path_join(self._cache_dir_root, config.DOWNLOADED_DATASETS_DIR)
            if cache_dir
            else str(config.DOWNLOADED_DATASETS_PATH)
        )
        self._cache_downloaded_dir = (
            self._cache_downloaded_dir
            if is_remote_url(self._cache_downloaded_dir)
            else os.path.expanduser(self._cache_downloaded_dir)
        )
        self._cache_dir = self._build_cache_dir()
        if not is_remote_url(self._cache_dir_root):
            os.makedirs(self._cache_dir_root, exist_ok=True)
            lock_path = os.path.join(self._cache_dir_root, self._cache_dir.replace(os.sep, "_") + ".lock")
            with FileLock(lock_path):
                if os.path.exists(self._cache_dir):  # check if data exist
                    if len(os.listdir(self._cache_dir)) > 0:
                        if os.path.exists(path_join(self._cache_dir, config.DATASET_INFO_FILENAME)):
                            logger.info("Overwrite dataset info from restored data version if exists.")
                            self.info = DatasetInfo.from_directory(self._cache_dir)
                    else:  # dir exists but no data, remove the empty dir as data aren't available anymore
                        logger.warning(
<<<<<<< HEAD
                            f"Old caching folder {self._cache_dir} for dataset {self.dataset_name} exists but not data were found. Removing it. "
=======
                            f"Old caching folder {self._cache_dir} for dataset {self.name} exists but no data were found. Removing it. "
>>>>>>> 3e626997
                        )
                        os.rmdir(self._cache_dir)

        # Store in the cache by default unless the user specifies a custom output_dir to download_and_prepare
        self._output_dir = self._cache_dir
        self._fs: fsspec.AbstractFileSystem = fsspec.filesystem("file")

        # Set download manager
        self.dl_manager = None

        # Set to True by "datasets-cli test" to generate file checksums for (deprecated) dataset_infos.json independently of verification_mode value.
        self._record_infos = False

        # Enable streaming (e.g. it patches "open" to work with remote files)
        extend_dataset_builder_for_streaming(self)

    def __getstate__(self):
        return self.__dict__

    def __setstate__(self, d):
        self.__dict__ = d
        # Re-enable streaming, since patched functions are not kept when pickling
        extend_dataset_builder_for_streaming(self)

    # Must be set for datasets that use 'data_dir' functionality - the ones
    # that require users to do additional steps to download the data
    # (this is usually due to some external regulations / rules).
    # This field should contain a string with user instructions, including
    # the list of files that should be present. It will be
    # displayed in the dataset documentation.
    @property
    def manual_download_instructions(self) -> Optional[str]:
        return None

    @classmethod
    def get_all_exported_dataset_infos(cls) -> DatasetInfosDict:
        """Empty dict if doesn't exist

        Example:

        ```py
        >>> from datasets import load_dataset_builder
        >>> ds_builder = load_dataset_builder('rotten_tomatoes')
        >>> ds_builder.get_all_exported_dataset_infos()
        {'default': DatasetInfo(description="Movie Review Dataset.\nThis is a dataset of containing 5,331 positive and 5,331 negative processed\nsentences from Rotten Tomatoes movie reviews. This data was first used in Bo\nPang and Lillian Lee, ``Seeing stars: Exploiting class relationships for\nsentiment categorization with respect to rating scales.'', Proceedings of the\nACL, 2005.\n", citation='@InProceedings{Pang+Lee:05a,\n  author =       {Bo Pang and Lillian Lee},\n  title =        {Seeing stars: Exploiting class relationships for sentiment\n                  categorization with respect to rating scales},\n  booktitle =    {Proceedings of the ACL},\n  year =         2005\n}\n', homepage='http://www.cs.cornell.edu/people/pabo/movie-review-data/', license='', features={'text': Value(dtype='string', id=None), 'label': ClassLabel(num_classes=2, names=['neg', 'pos'], id=None)}, post_processed=None, supervised_keys=SupervisedKeysData(input='', output=''), task_templates=[TextClassification(task='text-classification', text_column='text', label_column='label')], builder_name='rotten_tomatoes_movie_review', config_name='default', version=1.0.0, splits={'train': SplitInfo(name='train', num_bytes=1074810, num_examples=8530, dataset_name='rotten_tomatoes_movie_review'), 'validation': SplitInfo(name='validation', num_bytes=134679, num_examples=1066, dataset_name='rotten_tomatoes_movie_review'), 'test': SplitInfo(name='test', num_bytes=135972, num_examples=1066, dataset_name='rotten_tomatoes_movie_review')}, download_checksums={'https://storage.googleapis.com/seldon-datasets/sentence_polarity_v1/rt-polaritydata.tar.gz': {'num_bytes': 487770, 'checksum': 'a05befe52aafda71d458d188a1c54506a998b1308613ba76bbda2e5029409ce9'}}, download_size=487770, post_processing_size=None, dataset_size=1345461, size_in_bytes=1833231)}
        ```
        """
        return DatasetInfosDict.from_directory(cls.get_imported_module_dir())

    def get_exported_dataset_info(self) -> DatasetInfo:
        """Empty `DatasetInfo` if doesn't exist

        Example:

        ```py
        >>> from datasets import load_dataset_builder
        >>> ds_builder = load_dataset_builder('rotten_tomatoes')
        >>> ds_builder.get_exported_dataset_info()
        DatasetInfo(description="Movie Review Dataset.\nThis is a dataset of containing 5,331 positive and 5,331 negative processed\nsentences from Rotten Tomatoes movie reviews. This data was first used in Bo\nPang and Lillian Lee, ``Seeing stars: Exploiting class relationships for\nsentiment categorization with respect to rating scales.'', Proceedings of the\nACL, 2005.\n", citation='@InProceedings{Pang+Lee:05a,\n  author =       {Bo Pang and Lillian Lee},\n  title =        {Seeing stars: Exploiting class relationships for sentiment\n                  categorization with respect to rating scales},\n  booktitle =    {Proceedings of the ACL},\n  year =         2005\n}\n', homepage='http://www.cs.cornell.edu/people/pabo/movie-review-data/', license='', features={'text': Value(dtype='string', id=None), 'label': ClassLabel(num_classes=2, names=['neg', 'pos'], id=None)}, post_processed=None, supervised_keys=SupervisedKeysData(input='', output=''), task_templates=[TextClassification(task='text-classification', text_column='text', label_column='label')], builder_name='rotten_tomatoes_movie_review', config_name='default', version=1.0.0, splits={'train': SplitInfo(name='train', num_bytes=1074810, num_examples=8530, dataset_name='rotten_tomatoes_movie_review'), 'validation': SplitInfo(name='validation', num_bytes=134679, num_examples=1066, dataset_name='rotten_tomatoes_movie_review'), 'test': SplitInfo(name='test', num_bytes=135972, num_examples=1066, dataset_name='rotten_tomatoes_movie_review')}, download_checksums={'https://storage.googleapis.com/seldon-datasets/sentence_polarity_v1/rt-polaritydata.tar.gz': {'num_bytes': 487770, 'checksum': 'a05befe52aafda71d458d188a1c54506a998b1308613ba76bbda2e5029409ce9'}}, download_size=487770, post_processing_size=None, dataset_size=1345461, size_in_bytes=1833231)
        ```
        """
        return self.get_all_exported_dataset_infos().get(self.config.name, DatasetInfo())

    def _create_builder_config(
        self, config_name=None, custom_features=None, **config_kwargs
    ) -> Tuple[BuilderConfig, str]:
        """Create and validate BuilderConfig object as well as a unique config id for this config.
        Raises ValueError if there are multiple builder configs and config_name and DEFAULT_CONFIG_NAME are None.
        config_kwargs override the defaults kwargs in config
        """
        builder_config = None

        # try default config
        if config_name is None and self.BUILDER_CONFIGS and not config_kwargs:
            if self.DEFAULT_CONFIG_NAME is not None:
                builder_config = self.builder_configs.get(self.DEFAULT_CONFIG_NAME)
                logger.warning(f"No config specified, defaulting to: {self.dataset_name}/{builder_config.name}")
            else:
                if len(self.BUILDER_CONFIGS) > 1:
                    example_of_usage = f"load_dataset('{self.dataset_name}', '{self.BUILDER_CONFIGS[0].name}')"
                    raise ValueError(
                        "Config name is missing."
                        f"\nPlease pick one among the available configs: {list(self.builder_configs.keys())}"
                        + f"\nExample of usage:\n\t`{example_of_usage}`"
                    )
                builder_config = self.BUILDER_CONFIGS[0]
                logger.info(
                    f"No config specified, defaulting to the single config: {self.dataset_name}/{builder_config.name}"
                )

        # try to get config by name
        if isinstance(config_name, str):
            builder_config = self.builder_configs.get(config_name)
            if builder_config is None and self.BUILDER_CONFIGS:
                raise ValueError(
                    f"BuilderConfig '{config_name}' not found. Available: {list(self.builder_configs.keys())}"
                )

        # if not using an existing config, then create a new config on the fly
        if not builder_config:
            if config_name is not None:
                config_kwargs["name"] = config_name
            elif self.DEFAULT_CONFIG_NAME and not config_kwargs:
                # Use DEFAULT_CONFIG_NAME only if no config_kwargs are passed
                config_kwargs["name"] = self.DEFAULT_CONFIG_NAME
            if "version" not in config_kwargs and hasattr(self, "VERSION") and self.VERSION:
                config_kwargs["version"] = self.VERSION
            builder_config = self.BUILDER_CONFIG_CLASS(**config_kwargs)

        # otherwise use the config_kwargs to overwrite the attributes
        else:
            builder_config = copy.deepcopy(builder_config)
            for key, value in config_kwargs.items():
                if value is not None:
                    if not hasattr(builder_config, key):
                        raise ValueError(f"BuilderConfig {builder_config} doesn't have a '{key}' key.")
                    setattr(builder_config, key, value)

        if not builder_config.name:
            raise ValueError(f"BuilderConfig must have a name, got {builder_config.name}")

        # compute the config id that is going to be used for caching
        config_id = builder_config.create_config_id(
            config_kwargs,
            custom_features=custom_features,
        )
        is_custom = (config_id not in self.builder_configs) and config_id != "default"
        if is_custom:
            logger.info(f"Using custom data configuration {config_id}")
        else:
            if (
                builder_config.name in self.builder_configs
                and builder_config != self.builder_configs[builder_config.name]
            ):
                raise ValueError(
                    "Cannot name a custom BuilderConfig the same as an available "
                    f"BuilderConfig. Change the name. Available BuilderConfigs: {list(self.builder_configs.keys())}"
                )
            if not builder_config.version:
                raise ValueError(f"BuilderConfig {builder_config.name} must have a version")
            # if not builder_config.description:
            #     raise ValueError(f"BuilderConfig {builder_config.name} must have a description"  )

        return builder_config, config_id

    @classproperty
    @classmethod
    @memoize()
    def builder_configs(cls):
        """Dictionary of pre-defined configurations for this builder class."""
        configs = {config.name: config for config in cls.BUILDER_CONFIGS}
        if len(configs) != len(cls.BUILDER_CONFIGS):
            names = [config.name for config in cls.BUILDER_CONFIGS]
            raise ValueError(f"Names in BUILDER_CONFIGS must not be duplicated. Got {names}")
        return configs

    @property
    def cache_dir(self):
        return self._cache_dir

    def _relative_data_dir(self, with_version=True, with_hash=True, is_local=True) -> str:
        """Relative path of this dataset in cache_dir:
        Will be:
            self.dataset_name/self.config.version/self.hash/
        or if a repo_id with a namespace has been specified:
            self.namespace___self.dataset_name/self.config.version/self.hash/
        If any of these element is missing or if ``with_version=False`` the corresponding subfolders are dropped.
        """
        namespace = self.repo_id.split("/")[0] if self.repo_id and self.repo_id.count("/") > 0 else None
        builder_data_dir = self.dataset_name if namespace is None else f"{namespace}___{self.dataset_name}"
        builder_config = self.config
        hash = self.hash
        path_join = os.path.join if is_local else posixpath.join
        if builder_config:
            # use the enriched name instead of the name to make it unique
            builder_data_dir = path_join(builder_data_dir, self.config_id)
        if with_version:
            builder_data_dir = path_join(builder_data_dir, str(self.config.version))
        if with_hash and hash and isinstance(hash, str):
            builder_data_dir = path_join(builder_data_dir, hash)
        return builder_data_dir

    def _build_cache_dir(self):
        """Return the data directory for the current version."""
        is_local = not is_remote_url(self._cache_dir_root)
        path_join = os.path.join if is_local else posixpath.join
        builder_data_dir = path_join(
            self._cache_dir_root, self._relative_data_dir(with_version=False, is_local=is_local)
        )
        version_data_dir = path_join(
            self._cache_dir_root, self._relative_data_dir(with_version=True, is_local=is_local)
        )

        def _other_versions_on_disk():
            """Returns previous versions on disk."""
            if not os.path.exists(builder_data_dir):
                return []

            version_dirnames = []
            for dir_name in os.listdir(builder_data_dir):
                try:
                    version_dirnames.append((utils.Version(dir_name), dir_name))
                except ValueError:  # Invalid version (ex: incomplete data dir)
                    pass
            version_dirnames.sort(reverse=True)
            return version_dirnames

        # Check and warn if other versions exist
        if not is_remote_url(builder_data_dir):
            version_dirs = _other_versions_on_disk()
            if version_dirs:
                other_version = version_dirs[0][0]
                if other_version != self.config.version:
                    warn_msg = (
                        f"Found a different version {str(other_version)} of dataset {self.dataset_name} in "
                        f"cache_dir {self._cache_dir_root}. Using currently defined version "
                        f"{str(self.config.version)}."
                    )
                    logger.warning(warn_msg)

        return version_data_dir

    @abc.abstractmethod
    def _info(self) -> DatasetInfo:
        """Construct the DatasetInfo object. See `DatasetInfo` for details.

        Warning: This function is only called once and the result is cached for all
        following .info() calls.

        Returns:
            info: (DatasetInfo) The dataset information
        """
        raise NotImplementedError

    @classmethod
    def get_imported_module_dir(cls):
        """Return the path of the module of this class or subclass."""
        return os.path.dirname(inspect.getfile(inspect.getmodule(cls)))

    def _rename(self, src: str, dst: str):
        is_local = not is_remote_filesystem(self._fs)
        if is_local:
            # LocalFileSystem.mv does copy + rm, it is more efficient to simply move a local directory
            shutil.move(self._fs._strip_protocol(src), self._fs._strip_protocol(dst))
        else:
            self._fs.mv(src, dst, recursive=True)

    def download_and_prepare(
        self,
        output_dir: Optional[str] = None,
        download_config: Optional[DownloadConfig] = None,
        download_mode: Optional[Union[DownloadMode, str]] = None,
        verification_mode: Optional[Union[VerificationMode, str]] = None,
        ignore_verifications="deprecated",
        try_from_hf_gcs: bool = True,
        dl_manager: Optional[DownloadManager] = None,
        base_path: Optional[str] = None,
        use_auth_token="deprecated",
        file_format: str = "arrow",
        max_shard_size: Optional[Union[int, str]] = None,
        num_proc: Optional[int] = None,
        storage_options: Optional[dict] = None,
        **download_and_prepare_kwargs,
    ):
        """Downloads and prepares dataset for reading.

        Args:
            output_dir (`str`, *optional*):
                Output directory for the dataset.
                Default to this builder's `cache_dir`, which is inside `~/.cache/huggingface/datasets` by default.

                <Added version="2.5.0"/>
            download_config (`DownloadConfig`, *optional*):
                Specific download configuration parameters.
            download_mode ([`DownloadMode`] or `str`, *optional*):
                Select the download/generate mode, default to `REUSE_DATASET_IF_EXISTS`.
            verification_mode ([`VerificationMode`] or `str`, defaults to `BASIC_CHECKS`):
                Verification mode determining the checks to run on the downloaded/processed dataset information (checksums/size/splits/...).

                <Added version="2.9.1"/>
            ignore_verifications (`bool`, defaults to `False`):
                Ignore the verifications of the downloaded/processed dataset information (checksums/size/splits/...).

                <Deprecated version="2.9.1">

                `ignore_verifications` was deprecated in version 2.9.1 and will be removed in 3.0.0.
                Please use `verification_mode` instead.

                </Deprecated>
            try_from_hf_gcs (`bool`):
                If `True`, it will try to download the already prepared dataset from the HF Google cloud storage.
            dl_manager (`DownloadManager`, *optional*):
                Specific `DownloadManger` to use.
            base_path (`str`, *optional*):
                Base path for relative paths that are used to download files. This can be a remote url.
                If not specified, the value of the `base_path` attribute (`self.base_path`) will be used instead.
            use_auth_token (`Union[str, bool]`, *optional*):
                Optional string or boolean to use as Bearer token for remote files on the Datasets Hub.
                If True, or not specified, will get token from ~/.huggingface.

                <Deprecated version="2.7.1">

                Pass `use_auth_token` to the initializer/`load_dataset_builder` instead.

                </Deprecated>
            file_format (`str`, *optional*):
                Format of the data files in which the dataset will be written.
                Supported formats: "arrow", "parquet". Default to "arrow" format.
                If the format is "parquet", then image and audio data are embedded into the Parquet files instead of pointing to local files.

                <Added version="2.5.0"/>
            max_shard_size (`Union[str, int]`, *optional*):
                Maximum number of bytes written per shard, default is "500MB".
                The size is based on uncompressed data size, so in practice your shard files may be smaller than
                `max_shard_size` thanks to Parquet compression for example.

                <Added version="2.5.0"/>
            num_proc (`int`, *optional*, defaults to `None`):
                Number of processes when downloading and generating the dataset locally.
                Multiprocessing is disabled by default.

                <Added version="2.7.0"/>
            storage_options (`dict`, *optional*):
                Key/value pairs to be passed on to the caching file-system backend, if any.

                <Added version="2.5.0"/>
            **download_and_prepare_kwargs (additional keyword arguments): Keyword arguments.

        Example:

        Download and prepare the dataset as Arrow files that can be loaded as a Dataset using `builder.as_dataset()`:

        ```py
        >>> from datasets import load_dataset_builder
        >>> builder = load_dataset_builder("rotten_tomatoes")
        >>> ds = builder.download_and_prepare()
        ```

        Download and prepare the dataset as sharded Parquet files locally:

        ```py
        >>> from datasets import load_dataset_builder
        >>> builder = load_dataset_builder("rotten_tomatoes")
        >>> ds = builder.download_and_prepare("./output_dir", file_format="parquet")
        ```

        Download and prepare the dataset as sharded Parquet files in a cloud storage:

        ```py
        >>> from datasets import load_dataset_builder
        >>> storage_options = {"key": aws_access_key_id, "secret": aws_secret_access_key}
        >>> builder = load_dataset_builder("rotten_tomatoes")
        >>> ds = builder.download_and_prepare("s3://my-bucket/my_rotten_tomatoes", storage_options=storage_options, file_format="parquet")
        ```
        """
        if ignore_verifications != "deprecated":
            verification_mode = VerificationMode.NO_CHECKS if ignore_verifications else VerificationMode.ALL_CHECKS
            warnings.warn(
                "'ignore_verifications' was deprecated in favor of 'verification_mode' in version 2.9.1 and will be removed in 3.0.0.\n"
                f"You can remove this warning by passing 'verification_mode={verification_mode.value}' instead.",
                FutureWarning,
            )
        if use_auth_token != "deprecated":
            warnings.warn(
                "'use_auth_token' was deprecated in version 2.7.1 and will be removed in 3.0.0. Pass `use_auth_token` to the initializer/`load_dataset_builder` instead.",
                FutureWarning,
            )
        else:
            use_auth_token = self.use_auth_token

        output_dir = output_dir if output_dir is not None else self._cache_dir
        # output_dir can be a remote bucket on GCS or S3 (when using BeamBasedBuilder for distributed data processing)
        fs_token_paths = fsspec.get_fs_token_paths(output_dir, storage_options=storage_options)
        self._fs: fsspec.AbstractFileSystem = fs_token_paths[0]
        is_local = not is_remote_filesystem(self._fs)
        self._output_dir = fs_token_paths[2][0] if is_local else self._fs.unstrip_protocol(fs_token_paths[2][0])

        download_mode = DownloadMode(download_mode or DownloadMode.REUSE_DATASET_IF_EXISTS)
        verification_mode = VerificationMode(verification_mode or VerificationMode.BASIC_CHECKS)
        base_path = base_path if base_path is not None else self.base_path

        if file_format is not None and file_format not in ["arrow", "parquet"]:
            raise ValueError(f"Unsupported file_format: {file_format}. Expected 'arrow' or 'parquet'")

        if self._fs._strip_protocol(self._output_dir) == "":
            # We don't support the root directory, because it has no dirname,
            # and we need a dirname to use a <dirname>.incomplete directory
            # when the dataset is being written
            raise RuntimeError(
                f"Unable to download and prepare the dataset at the root {self._output_dir}. "
                f"Please specify a subdirectory, e.g. '{self._output_dir + self.dataset_name}'"
            )

        if dl_manager is None:
            if download_config is None:
                download_config = DownloadConfig(
                    cache_dir=self._cache_downloaded_dir,
                    force_download=download_mode == DownloadMode.FORCE_REDOWNLOAD,
                    force_extract=download_mode == DownloadMode.FORCE_REDOWNLOAD,
                    use_etag=False,
                    num_proc=num_proc,
                    use_auth_token=use_auth_token,
                )  # We don't use etag for data files to speed up the process

            dl_manager = DownloadManager(
                dataset_name=self.dataset_name,
                download_config=download_config,
                data_dir=self.config.data_dir,
                base_path=base_path,
                record_checksums=(self._record_infos or verification_mode == VerificationMode.ALL_CHECKS),
            )

        if (
            isinstance(dl_manager, MockDownloadManager)
            or not is_local
            or file_format != "arrow"
            or max_shard_size is not None
        ):
            try_from_hf_gcs = False
        self.dl_manager = dl_manager

        # Prevent parallel local disk operations
        if is_local:
            # Create parent directory of the output_dir to put the lock file in there
            Path(self._output_dir).parent.mkdir(parents=True, exist_ok=True)
            lock_path = self._output_dir + "_builder.lock"

        # File locking only with local paths; no file locking on GCS or S3
        with FileLock(lock_path) if is_local else contextlib.nullcontext():
            # Check if the data already exists
            path_join = os.path.join if is_local else posixpath.join
            data_exists = self._fs.exists(path_join(self._output_dir, config.DATASET_INFO_FILENAME))
            if data_exists and download_mode == DownloadMode.REUSE_DATASET_IF_EXISTS:
                logger.warning(f"Found cached dataset {self.dataset_name} ({self._output_dir})")
                # We need to update the info in case some splits were added in the meantime
                # for example when calling load_dataset from multiple workers.
                self.info = self._load_info()
                self.download_post_processing_resources(dl_manager)
                return

            logger.info(f"Generating dataset {self.dataset_name} ({self._output_dir})")
            if is_local:  # if cache dir is local, check for available space
                if not has_sufficient_disk_space(
                    self.info.size_in_bytes or 0, directory=Path(self._output_dir).parent
                ):
                    raise OSError(
                        f"Not enough disk space. Needed: {size_str(self.info.size_in_bytes or 0)} (download: {size_str(self.info.download_size or 0)}, generated: {size_str(self.info.dataset_size or 0)}, post-processed: {size_str(self.info.post_processing_size or 0)})"
                    )

            @contextlib.contextmanager
            def incomplete_dir(dirname):
                """Create temporary dir for dirname and rename on exit."""
                if not is_local:
                    self._fs.makedirs(dirname, exist_ok=True)
                    yield dirname
                else:
                    tmp_dir = dirname + ".incomplete"
                    os.makedirs(tmp_dir, exist_ok=True)
                    try:
                        yield tmp_dir
                        if os.path.isdir(dirname):
                            shutil.rmtree(dirname)
                        # LocalFileSystem.mv does copy + rm, it is more efficient to simply rename a local directory
                        shutil.move(tmp_dir, dirname)
                    finally:
                        if os.path.exists(tmp_dir):
                            shutil.rmtree(tmp_dir)

            # Print is intentional: we want this to always go to stdout so user has
            # information needed to cancel download/preparation if needed.
            # This comes right before the progress bar.
            if self.info.size_in_bytes:
                print(
                    f"Downloading and preparing dataset {self.dataset_name}/{self.config.name} "
                    f"(download: {size_str(self.info.download_size)}, generated: {size_str(self.info.dataset_size)}, "
                    f"post-processed: {size_str(self.info.post_processing_size)}, "
                    f"total: {size_str(self.info.size_in_bytes)}) to {self._output_dir}..."
                )
            else:
                _dest = self._fs._strip_protocol(self._output_dir) if is_local else self._output_dir
                print(f"Downloading and preparing dataset {self.dataset_name}/{self.config.name} to {_dest}...")

            self._check_manual_download(dl_manager)

            # Create a tmp dir and rename to self._output_dir on successful exit.
            with incomplete_dir(self._output_dir) as tmp_output_dir:
                # Temporarily assign _output_dir to tmp_data_dir to avoid having to forward
                # it to every sub function.
                with temporary_assignment(self, "_output_dir", tmp_output_dir):
                    # Try to download the already prepared dataset files
                    downloaded_from_gcs = False
                    if try_from_hf_gcs:
                        try:
                            self._download_prepared_from_hf_gcs(dl_manager.download_config)
                            downloaded_from_gcs = True
                        except (DatasetNotOnHfGcsError, MissingFilesOnHfGcsError):
                            logger.info("Dataset not on Hf google storage. Downloading and preparing it from source")
                        except ConnectionError:
                            logger.warning("HF google storage unreachable. Downloading and preparing it from source")
                    if not downloaded_from_gcs:
                        prepare_split_kwargs = {"file_format": file_format}
                        if max_shard_size is not None:
                            prepare_split_kwargs["max_shard_size"] = max_shard_size
                        if num_proc is not None:
                            prepare_split_kwargs["num_proc"] = num_proc
                        self._download_and_prepare(
                            dl_manager=dl_manager,
                            verification_mode=verification_mode,
                            **prepare_split_kwargs,
                            **download_and_prepare_kwargs,
                        )
                    # Sync info
                    self.info.dataset_size = sum(split.num_bytes for split in self.info.splits.values())
                    self.info.download_checksums = dl_manager.get_recorded_sizes_checksums()
                    self.info.size_in_bytes = self.info.dataset_size + self.info.download_size
                    # Save info
                    self._save_info()

            # Download post processing resources
            self.download_post_processing_resources(dl_manager)

            print(
                f"Dataset {self.dataset_name} downloaded and prepared to {self._output_dir}. "
                f"Subsequent calls will reuse this data."
            )

    def _check_manual_download(self, dl_manager):
        if self.manual_download_instructions is not None and dl_manager.manual_dir is None:
            raise ManualDownloadError(
                textwrap.dedent(
                    f"""\
                    The dataset {self.dataset_name} with config {self.config.name} requires manual data.
                    Please follow the manual download instructions:
                     {self.manual_download_instructions}
                    Manual data can be loaded with:
                     datasets.load_dataset("{self.dataset_name}", data_dir="<path/to/manual/data>")"""
                )
            )

    def _download_prepared_from_hf_gcs(self, download_config: DownloadConfig):
        relative_data_dir = self._relative_data_dir(with_version=True, with_hash=False)
        reader = ArrowReader(self._output_dir, self.info)
        # use reader instructions to download the right files
        reader.download_from_hf_gcs(download_config, relative_data_dir)
        downloaded_info = DatasetInfo.from_directory(self._output_dir)
        self.info.update(downloaded_info)
        # download post processing resources
        remote_cache_dir = HF_GCP_BASE_URL + "/" + relative_data_dir.replace(os.sep, "/")
        for split in self.info.splits:
            for resource_file_name in self._post_processing_resources(split).values():
                if os.sep in resource_file_name:
                    raise ValueError(f"Resources shouldn't be in a sub-directory: {resource_file_name}")
                try:
                    resource_path = cached_path(remote_cache_dir + "/" + resource_file_name)
                    shutil.move(resource_path, os.path.join(self._output_dir, resource_file_name))
                except ConnectionError:
                    logger.info(f"Couldn't download resourse file {resource_file_name} from Hf google storage.")
        logger.info("Dataset downloaded from Hf google storage.")

    def _download_and_prepare(self, dl_manager, verification_mode, **prepare_split_kwargs):
        """Downloads and prepares dataset for reading.

        This is the internal implementation to overwrite called when user calls
        `download_and_prepare`. It should download all required data and generate
        the pre-processed datasets files.

        Args:
            dl_manager ([`DownloadManager`]):
                `DownloadManager` used to download and cache data.
            verification_mode ([`VerificationMode`]):
                if `ALL_CHECKS`, perform all the verifications including checksums.
                if `BASIC_CHECKS`, do not perform checksums, only perform split tests.
                if `NO_CHECKS`, do not perform any verification.
            prepare_split_kwargs: Additional options, such as `file_format`, `max_shard_size`
        """
        # Generating data for all splits
        split_dict = SplitDict(dataset_name=self.dataset_name)
        split_generators_kwargs = self._make_split_generators_kwargs(prepare_split_kwargs)
        split_generators = self._split_generators(dl_manager, **split_generators_kwargs)

        # Checksums verification
        if verification_mode == VerificationMode.ALL_CHECKS and dl_manager.record_checksums:
            verify_checksums(
                self.info.download_checksums, dl_manager.get_recorded_sizes_checksums(), "dataset source files"
            )

        # Build splits
        for split_generator in split_generators:
            if str(split_generator.split_info.name).lower() == "all":
                raise ValueError(
                    "`all` is a special split keyword corresponding to the "
                    "union of all splits, so cannot be used as key in "
                    "._split_generator()."
                )

            logger.info(f"Generating {split_generator.split_info.name} split")
            split_dict.add(split_generator.split_info)

            try:
                # Prepare split will record examples associated to the split
                self._prepare_split(split_generator, **prepare_split_kwargs)
            except OSError as e:
                raise OSError(
                    "Cannot find data file. "
                    + (self.manual_download_instructions or "")
                    + "\nOriginal error:\n"
                    + str(e)
                ) from None
            # If check_duplicates is set to True , then except DuplicatedKeysError
            except DuplicatedKeysError as e:
                raise DuplicatedKeysError(
                    e.key,
                    e.duplicate_key_indices,
                    fix_msg=f"To avoid duplicate keys, please fix the dataset script {self.name}.py",
                ) from None
            dl_manager.manage_extracted_files()

        if verification_mode == VerificationMode.BASIC_CHECKS or verification_mode == VerificationMode.ALL_CHECKS:
            verify_splits(self.info.splits, split_dict)

        # Update the info object with the splits.
        self.info.splits = split_dict
        self.info.download_size = dl_manager.downloaded_size

    def download_post_processing_resources(self, dl_manager):
        for split in self.info.splits or []:
            for resource_name, resource_file_name in self._post_processing_resources(split).items():
                if not not is_remote_filesystem(self._fs):
                    raise NotImplementedError(f"Post processing is not supported on filesystem {self._fs}")
                if os.sep in resource_file_name:
                    raise ValueError(f"Resources shouldn't be in a sub-directory: {resource_file_name}")
                resource_path = os.path.join(self._output_dir, resource_file_name)
                if not os.path.exists(resource_path):
                    downloaded_resource_path = self._download_post_processing_resources(
                        split, resource_name, dl_manager
                    )
                    if downloaded_resource_path:
                        logger.info(f"Downloaded post-processing resource {resource_name} as {resource_file_name}")
                        shutil.move(downloaded_resource_path, resource_path)

    def _load_info(self) -> DatasetInfo:
        return DatasetInfo.from_directory(self._output_dir, storage_options=self._fs.storage_options)

    def _save_info(self):
        is_local = not is_remote_filesystem(self._fs)
        if is_local:
            lock_path = self._output_dir + "_info.lock"
        with FileLock(lock_path) if is_local else contextlib.nullcontext():
            self.info.write_to_directory(self._output_dir, storage_options=self._fs.storage_options)

    def _save_infos(self):
        is_local = not is_remote_filesystem(self._fs)
        if is_local:
            lock_path = self._output_dir + "_infos.lock"
        with FileLock(lock_path) if is_local else contextlib.nullcontext():
            DatasetInfosDict(**{self.config.name: self.info}).write_to_directory(self.get_imported_module_dir())

    def _make_split_generators_kwargs(self, prepare_split_kwargs):
        """Get kwargs for `self._split_generators()` from `prepare_split_kwargs`."""
        del prepare_split_kwargs
        return {}

    def as_dataset(
        self,
        split: Optional[Split] = None,
        run_post_process=True,
        verification_mode: Optional[Union[VerificationMode, str]] = None,
        ignore_verifications="deprecated",
        in_memory=False,
    ) -> Union[Dataset, DatasetDict]:
        """Return a Dataset for the specified split.

        Args:
            split (`datasets.Split`):
                Which subset of the data to return.
            run_post_process (`bool`, defaults to `True`):
                Whether to run post-processing dataset transforms and/or add
                indexes.
            verification_mode ([`VerificationMode`] or `str`, defaults to `BASIC_CHECKS`):
                Verification mode determining the checks to run on the
                downloaded/processed dataset information (checksums/size/splits/...).

                <Added version="2.9.1"/>
            ignore_verifications (`bool`, defaults to `False`):
                Whether to ignore the verifications of the
                downloaded/processed dataset information (checksums/size/splits/...).

                <Deprecated version="2.9.1">

                `ignore_verifications` was deprecated in version 2.9.1 and will be removed in 3.0.0.
                Please use `verification_mode` instead.

                </Deprecated>
            in_memory (`bool`, defaults to `False`):
                Whether to copy the data in-memory.

        Returns:
            datasets.Dataset

        Example:

        ```py
        >>> from datasets import load_dataset_builder
        >>> builder = load_dataset_builder('rotten_tomatoes')
        >>> ds = builder.download_and_prepare()
        >>> ds = builder.as_dataset(split='train')
        >>> ds
        Dataset({
            features: ['text', 'label'],
            num_rows: 8530
        })
        ```
        """
        if ignore_verifications != "deprecated":
            verification_mode = verification_mode.NO_CHECKS if ignore_verifications else VerificationMode.ALL_CHECKS
            warnings.warn(
                "'ignore_verifications' was deprecated in favor of 'verification' in version 2.9.1 and will be removed in 3.0.0.\n"
                f"You can remove this warning by passing 'verification_mode={verification_mode.value}' instead.",
                FutureWarning,
            )
        is_local = not is_remote_filesystem(self._fs)
        if not is_local:
            raise NotImplementedError(f"Loading a dataset cached in a {type(self._fs).__name__} is not supported.")
        if not os.path.exists(self._output_dir):
            raise FileNotFoundError(
                f"Dataset {self.dataset_name}: could not find data in {self._output_dir}. Please make sure to call "
                "builder.download_and_prepare(), or use "
                "datasets.load_dataset() before trying to access the Dataset object."
            )

        logger.debug(f'Constructing Dataset for split {split or ", ".join(self.info.splits)}, from {self._output_dir}')

        # By default, return all splits
        if split is None:
            split = {s: s for s in self.info.splits}

        verification_mode = VerificationMode(verification_mode or VerificationMode.BASIC_CHECKS)

        # Create a dataset for each of the given splits
        datasets = map_nested(
            partial(
                self._build_single_dataset,
                run_post_process=run_post_process,
                verification_mode=verification_mode,
                in_memory=in_memory,
            ),
            split,
            map_tuple=True,
            disable_tqdm=not logging.is_progress_bar_enabled(),
        )
        if isinstance(datasets, dict):
            datasets = DatasetDict(datasets)
        return datasets

    def _build_single_dataset(
        self,
        split: Union[str, ReadInstruction, Split],
        run_post_process: bool,
        verification_mode: VerificationMode,
        in_memory: bool = False,
    ):
        """as_dataset for a single split."""
        if not isinstance(split, ReadInstruction):
            split = str(split)
            if split == "all":
                split = "+".join(self.info.splits.keys())
            split = Split(split)

        # Build base dataset
        ds = self._as_dataset(
            split=split,
            in_memory=in_memory,
        )
        if run_post_process:
            for resource_file_name in self._post_processing_resources(split).values():
                if os.sep in resource_file_name:
                    raise ValueError(f"Resources shouldn't be in a sub-directory: {resource_file_name}")
            resources_paths = {
                resource_name: os.path.join(self._output_dir, resource_file_name)
                for resource_name, resource_file_name in self._post_processing_resources(split).items()
            }
            post_processed = self._post_process(ds, resources_paths)
            if post_processed is not None:
                ds = post_processed
                recorded_checksums = {}
                record_checksums = False
                for resource_name, resource_path in resources_paths.items():
                    size_checksum = get_size_checksum_dict(resource_path)
                    recorded_checksums[resource_name] = size_checksum
                if verification_mode == VerificationMode.ALL_CHECKS and record_checksums:
                    if self.info.post_processed is None or self.info.post_processed.resources_checksums is None:
                        expected_checksums = None
                    else:
                        expected_checksums = self.info.post_processed.resources_checksums.get(split)
                    verify_checksums(expected_checksums, recorded_checksums, "post processing resources")
                if self.info.post_processed is None:
                    self.info.post_processed = PostProcessedInfo()
                if self.info.post_processed.resources_checksums is None:
                    self.info.post_processed.resources_checksums = {}
                self.info.post_processed.resources_checksums[str(split)] = recorded_checksums
                self.info.post_processing_size = sum(
                    checksums_dict["num_bytes"]
                    for split_checksums_dicts in self.info.post_processed.resources_checksums.values()
                    for checksums_dict in split_checksums_dicts.values()
                )
                if self.info.dataset_size is not None and self.info.download_size is not None:
                    self.info.size_in_bytes = (
                        self.info.dataset_size + self.info.download_size + self.info.post_processing_size
                    )
                self._save_info()
                ds._info.post_processed = self.info.post_processed
                ds._info.post_processing_size = self.info.post_processing_size
                ds._info.size_in_bytes = self.info.size_in_bytes
                if self.info.post_processed.features is not None:
                    if self.info.post_processed.features.type != ds.features.type:
                        raise ValueError(
                            f"Post-processed features info don't match the dataset:\nGot\n{self.info.post_processed.features}\nbut expected something like\n{ds.features}"
                        )
                    else:
                        ds.info.features = self.info.post_processed.features

        return ds

    def _as_dataset(self, split: Union[ReadInstruction, Split] = Split.TRAIN, in_memory: bool = False) -> Dataset:
        """Constructs a `Dataset`.

        This is the internal implementation to overwrite called when user calls
        `as_dataset`. It should read the pre-processed datasets files and generate
        the `Dataset` object.

        Args:
            split (`datasets.Split`):
                which subset of the data to read.
            in_memory (`bool`, defaults to `False`):
                Whether to copy the data in-memory.

        Returns:
            `Dataset`
        """
        cache_dir = self._fs._strip_protocol(self._output_dir)
        dataset_kwargs = ArrowReader(cache_dir, self.info).read(
            name=self.dataset_name,
            instructions=split,
            split_infos=self.info.splits.values(),
            in_memory=in_memory,
        )
        fingerprint = self._get_dataset_fingerprint(split)
        return Dataset(fingerprint=fingerprint, **dataset_kwargs)

    def _get_dataset_fingerprint(self, split: Union[ReadInstruction, Split]) -> str:
        """The dataset fingerprint is the hash of the relative directory dataset_name/config_name/version/hash, as well as the split specs."""
        hasher = Hasher()
        hasher.update(self._relative_data_dir().replace(os.sep, "/"))
        hasher.update(str(split))  # for example: train, train+test, train[:10%], test[:33%](pct1_dropremainder)
        fingerprint = hasher.hexdigest()
        return fingerprint

    def as_streaming_dataset(
        self,
        split: Optional[str] = None,
        base_path: Optional[str] = None,
    ) -> Union[Dict[str, IterableDataset], IterableDataset]:
        if not isinstance(self, (GeneratorBasedBuilder, ArrowBasedBuilder)):
            raise ValueError(f"Builder {self.name} is not streamable.")

        is_local = not is_remote_filesystem(self._fs)
        if not is_local:
            raise NotImplementedError(
                f"Loading a streaming dataset cached in a {type(self._fs).__name__} is not supported yet."
            )

        dl_manager = StreamingDownloadManager(
            base_path=base_path or self.base_path,
            download_config=DownloadConfig(use_auth_token=self.use_auth_token),
            dataset_name=self.dataset_name,
            data_dir=self.config.data_dir,
        )
        self._check_manual_download(dl_manager)
        splits_generators = {sg.name: sg for sg in self._split_generators(dl_manager)}
        # By default, return all splits
        if split is None:
            splits_generator = splits_generators
        elif split in splits_generators:
            splits_generator = splits_generators[split]
        else:
            raise ValueError(f"Bad split: {split}. Available splits: {list(splits_generators)}")

        # Create a dataset for each of the given splits
        datasets = map_nested(
            self._as_streaming_dataset_single,
            splits_generator,
            map_tuple=True,
        )
        if isinstance(datasets, dict):
            datasets = IterableDatasetDict(datasets)
        return datasets

    def _as_streaming_dataset_single(
        self,
        splits_generator,
    ) -> IterableDataset:
        ex_iterable = self._get_examples_iterable_for_split(splits_generator)
        # add auth to be able to access and decode audio/image files from private repositories.
        token_per_repo_id = {self.repo_id: self.use_auth_token} if self.repo_id else {}
        return IterableDataset(
            ex_iterable, info=self.info, split=splits_generator.name, token_per_repo_id=token_per_repo_id
        )

    def _post_process(self, dataset: Dataset, resources_paths: Mapping[str, str]) -> Optional[Dataset]:
        """Run dataset transforms or add indexes"""
        return None

    def _post_processing_resources(self, split: str) -> Dict[str, str]:
        """Mapping resource_name -> resource_file_name"""
        return {}

    def _download_post_processing_resources(
        self, split: str, resource_name: str, dl_manager: DownloadManager
    ) -> Optional[str]:
        """Download the resource using the download manager and return the downloaded path."""
        return None

    @abc.abstractmethod
    def _split_generators(self, dl_manager: DownloadManager):
        """Specify feature dictionary generators and dataset splits.

        This function returns a list of `SplitGenerator`s defining how to generate
        data and what splits to use.

        Example:

            return [
                    datasets.SplitGenerator(
                            name=datasets.Split.TRAIN,
                            gen_kwargs={'file': 'train_data.zip'},
                    ),
                    datasets.SplitGenerator(
                            name=datasets.Split.TEST,
                            gen_kwargs={'file': 'test_data.zip'},
                    ),
            ]

        The above code will first call `_generate_examples(file='train_data.zip')`
        to write the train data, then `_generate_examples(file='test_data.zip')` to
        write the test data.

        Datasets are typically split into different subsets to be used at various
        stages of training and evaluation.

        Note that for datasets without a `VALIDATION` split, you can use a
        fraction of the `TRAIN` data for evaluation as you iterate on your model
        so as not to overfit to the `TEST` data.

        For downloads and extractions, use the given `download_manager`.
        Note that the `DownloadManager` caches downloads, so it is fine to have each
        generator attempt to download the source data.

        A good practice is to download all data in this function, and then
        distribute the relevant parts to each split with the `gen_kwargs` argument

        Args:
            dl_manager (`DownloadManager`):
                Download manager to download the data

        Returns:
            `list<SplitGenerator>`.
        """
        raise NotImplementedError()

    @abc.abstractmethod
    def _prepare_split(
        self,
        split_generator: SplitGenerator,
        file_format: str = "arrow",
        max_shard_size: Optional[Union[str, int]] = None,
        num_proc: Optional[int] = None,
        **kwargs,
    ):
        """Generate the examples and record them on disk.

        Args:
            split_generator (`SplitGenerator`):
                Split generator to process
            file_format (`str`, *optional*):
                format of the data files in which the dataset will be written.
                Supported formats: "arrow", "parquet". Default to "arrow" format.
            max_shard_size (`Union[str, int]`, *optional*):
                Maximum number of bytes written per shard, default is "500MB".
                The size is based on uncompressed data size, so in practice your shard files may be smaller than
                `max_shard_size` thanks to Parquet compression for example.
            num_proc (`int`, *optional*, defaults to `None`):
                Number of processes when downloading and generating the dataset locally.
                Multiprocessing is disabled by default.

                <Added version="2.7.0"/>
            **kwargs: Additional kwargs forwarded from _download_and_prepare (ex:
                beam pipeline)
        """
        raise NotImplementedError()

    def _get_examples_iterable_for_split(self, split_generator: SplitGenerator) -> ExamplesIterable:
        """Generate the examples on the fly.

        Args:
            split_generator (`SplitGenerator`):
                Split generator to process
        """
        raise NotImplementedError()


class GeneratorBasedBuilder(DatasetBuilder):
    """Base class for datasets with data generation based on dict generators.

    `GeneratorBasedBuilder` is a convenience class that abstracts away much
    of the data writing and reading of `DatasetBuilder`. It expects subclasses to
    implement generators of feature dictionaries across the dataset splits
    (`_split_generators`). See the method docstrings for details.
    """

    @abc.abstractmethod
    def _generate_examples(self, **kwargs):
        """Default function generating examples for each `SplitGenerator`.

        This function preprocess the examples from the raw data to the preprocessed
        dataset files.
        This function is called once for each `SplitGenerator` defined in
        `_split_generators`. The examples yielded here will be written on
        disk.

        Args:
            **kwargs (additional keyword arguments):
                Arguments forwarded from the SplitGenerator.gen_kwargs

        Yields:
            key: `str` or `int`, a unique deterministic example identification key.
                * Unique: An error will be raised if two examples are yield with the
                    same key.
                * Deterministic: When generating the dataset twice, the same example
                    should have the same key.
                Good keys can be the image id, or line number if examples are extracted
                from a text file.
                The key will be hashed and sorted to shuffle examples deterministically,
                such as generating the dataset multiple times keep examples in the
                same order.
            example: `dict<str feature_name, feature_value>`, a feature dictionary
                ready to be encoded and written to disk. The example will be
                encoded with `self.info.features.encode_example({...})`.
        """
        raise NotImplementedError()

    def _prepare_split(
        self,
        split_generator: SplitGenerator,
        check_duplicate_keys: bool,
        file_format="arrow",
        num_proc: Optional[int] = None,
        max_shard_size: Optional[Union[int, str]] = None,
    ):
        max_shard_size = convert_file_size_to_int(max_shard_size or config.MAX_SHARD_SIZE)
        is_local = not is_remote_filesystem(self._fs)
        path_join = os.path.join if is_local else posixpath.join

        if self.info.splits is not None:
            split_info = self.info.splits[split_generator.name]
        else:
            split_info = split_generator.split_info

        SUFFIX = "-JJJJJ-SSSSS-of-NNNNN"
        fname = f"{self.dataset_name}-{split_generator.name}{SUFFIX}.{file_format}"
        fpath = path_join(self._output_dir, fname)

        if num_proc and num_proc > 1:
            num_input_shards = _number_of_shards_in_gen_kwargs(split_generator.gen_kwargs)
            if num_input_shards <= 1 and num_proc is not None:
                logger.warning(
                    f"Setting num_proc from {num_proc} back to 1 for the {split_info.name} split to disable multiprocessing as it only contains one shard."
                )
                num_proc = 1
            elif num_proc is not None and num_input_shards < num_proc:
                logger.info(
                    f"Setting num_proc from {num_proc} to {num_input_shards} for the {split_info.name} split as it only contains {num_input_shards} shards."
                )
                num_proc = num_input_shards

        pbar = logging.tqdm(
            disable=not logging.is_progress_bar_enabled(),
            unit=" examples",
            total=split_info.num_examples,
            leave=False,
            desc=f"Generating {split_info.name} split",
        )

        _prepare_split_args = {
            "fpath": fpath,
            "file_format": file_format,
            "max_shard_size": max_shard_size,
            "split_info": split_info,
            "check_duplicate_keys": check_duplicate_keys,
        }

        if num_proc is None or num_proc == 1:
            result = None
            gen_kwargs = split_generator.gen_kwargs
            job_id = 0
            for job_id, done, content in self._prepare_split_single(
                gen_kwargs=gen_kwargs, job_id=job_id, **_prepare_split_args
            ):
                if done:
                    result = content
                else:
                    pbar.update(content)
            # wrapping everything into lists for consistency with the multiprocessed code path
            assert result is not None, "Failed to retrieve results from prepare_split"
            examples_per_job, bytes_per_job, features_per_job, shards_per_job, shard_lengths_per_job = [
                [item] for item in result
            ]
        else:
            kwargs_per_job = [
                {"gen_kwargs": gen_kwargs, "job_id": job_id, **_prepare_split_args}
                for job_id, gen_kwargs in enumerate(
                    _split_gen_kwargs(split_generator.gen_kwargs, max_num_jobs=num_proc)
                )
            ]
            num_jobs = len(kwargs_per_job)

            examples_per_job = [None] * num_jobs
            bytes_per_job = [None] * num_jobs
            features_per_job = [None] * num_jobs
            shards_per_job = [None] * num_jobs
            shard_lengths_per_job = [None] * num_jobs

            with Pool(num_proc) as pool:
                for job_id, done, content in iflatmap_unordered(
                    pool, self._prepare_split_single, kwargs_iterable=kwargs_per_job
                ):
                    if done:
                        # the content is the result of the job
                        (
                            examples_per_job[job_id],
                            bytes_per_job[job_id],
                            features_per_job[job_id],
                            shards_per_job[job_id],
                            shard_lengths_per_job[job_id],
                        ) = content
                    else:
                        # the content is the number of examples progress update
                        pbar.update(content)

            assert (
                None not in examples_per_job
            ), f"Failed to retrieve results from prepare_split: result list {examples_per_job} still contains None - at least one worker failed to return its results"

        total_shards = sum(shards_per_job)
        total_num_examples = sum(examples_per_job)
        total_num_bytes = sum(bytes_per_job)
        features = features_per_job[0]

        split_generator.split_info.num_examples = total_num_examples
        split_generator.split_info.num_bytes = total_num_bytes

        # should rename everything at the end
        logger.debug(f"Renaming {total_shards} shards.")
        if total_shards > 1:
            # use the -SSSSS-of-NNNNN pattern

            def _rename_shard(shard_and_job: Tuple[int]):
                shard_id, job_id = shard_and_job
                global_shard_id = sum(shards_per_job[:job_id]) + shard_id
                self._rename(
                    fpath.replace("SSSSS", f"{shard_id:05d}").replace("JJJJJ", f"{job_id:05d}"),
                    fpath.replace("JJJJJ-SSSSS", f"{global_shard_id:05d}").replace("NNNNN", f"{total_shards:05d}"),
                )

            shards_and_jobs = [
                (shard_id, job_id)
                for job_id, num_shards in enumerate(shards_per_job)
                for shard_id in range(num_shards)
            ]
            thread_map(_rename_shard, shards_and_jobs, disable=True, max_workers=64)

            split_generator.split_info.shard_lengths = [
                shard_length for shard_lengths in shard_lengths_per_job for shard_length in shard_lengths
            ]
        else:
            # don't use any pattern
            shard_id, job_id = 0, 0
            self._rename(
                fpath.replace("SSSSS", f"{shard_id:05d}").replace("JJJJJ", f"{job_id:05d}"),
                fpath.replace(SUFFIX, ""),
            )

        if self.info.features is None:
            self.info.features = features

    def _prepare_split_single(
        self,
        gen_kwargs: dict,
        fpath: str,
        file_format: str,
        max_shard_size: int,
        split_info: SplitInfo,
        check_duplicate_keys: bool,
        job_id: int,
    ) -> Iterable[Tuple[int, bool, Union[int, tuple]]]:
        generator = self._generate_examples(**gen_kwargs)
        writer_class = ParquetWriter if file_format == "parquet" else ArrowWriter
        embed_local_files = file_format == "parquet"
        shard_lengths = []
        total_num_examples, total_num_bytes = 0, 0

        shard_id = 0
        num_examples_progress_update = 0
        try:
            writer = writer_class(
                features=self.info.features,
                path=fpath.replace("SSSSS", f"{shard_id:05d}").replace("JJJJJ", f"{job_id:05d}"),
                writer_batch_size=self._writer_batch_size,
                hash_salt=split_info.name,
                check_duplicates=check_duplicate_keys,
                storage_options=self._fs.storage_options,
                embed_local_files=embed_local_files,
            )
            try:
                _time = time.time()
                for key, record in generator:
                    if max_shard_size is not None and writer._num_bytes > max_shard_size:
                        num_examples, num_bytes = writer.finalize()
                        writer.close()
                        shard_lengths.append(num_examples)
                        total_num_examples += num_examples
                        total_num_bytes += num_bytes
                        shard_id += 1
                        writer = writer_class(
                            features=writer._features,
                            path=fpath.replace("SSSSS", f"{shard_id:05d}").replace("JJJJJ", f"{job_id:05d}"),
                            writer_batch_size=self._writer_batch_size,
                            hash_salt=split_info.name,
                            check_duplicates=check_duplicate_keys,
                            storage_options=self._fs.storage_options,
                            embed_local_files=embed_local_files,
                        )
                    example = self.info.features.encode_example(record) if self.info.features is not None else record
                    writer.write(example, key)
                    num_examples_progress_update += 1
                    if time.time() > _time + config.PBAR_REFRESH_TIME_INTERVAL:
                        _time = time.time()
                        yield job_id, False, num_examples_progress_update
                        num_examples_progress_update = 0
            finally:
                yield job_id, False, num_examples_progress_update
                num_shards = shard_id + 1
                num_examples, num_bytes = writer.finalize()
                writer.close()
                shard_lengths.append(num_examples)
                total_num_examples += num_examples
                total_num_bytes += num_bytes
        except Exception as e:
            # Ignore the writer's error for no examples written to the file if this error was caused by the error in _generate_examples before the first example was yielded
            if isinstance(e, SchemaInferenceError) and e.__context__ is not None:
                e = e.__context__
            raise DatasetGenerationError("An error occurred while generating the dataset") from e

        yield job_id, True, (total_num_examples, total_num_bytes, writer._features, num_shards, shard_lengths)

    def _download_and_prepare(self, dl_manager, verification_mode, **prepare_splits_kwargs):
        super()._download_and_prepare(
            dl_manager,
            verification_mode,
            check_duplicate_keys=verification_mode == VerificationMode.BASIC_CHECKS
            or verification_mode == VerificationMode.ALL_CHECKS,
            **prepare_splits_kwargs,
        )

    def _get_examples_iterable_for_split(self, split_generator: SplitGenerator) -> ExamplesIterable:
        return ExamplesIterable(self._generate_examples, split_generator.gen_kwargs)


class ArrowBasedBuilder(DatasetBuilder):
    """Base class for datasets with data generation based on Arrow loading functions (CSV/JSON/Parquet)."""

    @abc.abstractmethod
    def _generate_tables(self, **kwargs):
        """Default function generating examples for each `SplitGenerator`.

        This function preprocess the examples from the raw data to the preprocessed
        dataset files.
        This function is called once for each `SplitGenerator` defined in
        `_split_generators`. The examples yielded here will be written on
        disk.

        Args:
            **kwargs (additional keyword arguments):
                Arguments forwarded from the SplitGenerator.gen_kwargs

        Yields:
            key: `str` or `int`, a unique deterministic example identification key.
                * Unique: An error will be raised if two examples are yield with the
                    same key.
                * Deterministic: When generating the dataset twice, the same example
                    should have the same key.
                Good keys can be the image id, or line number if examples are extracted
                from a text file.
                The key will be hashed and sorted to shuffle examples deterministically,
                such as generating the dataset multiple times keep examples in the
                same order.
            example: `pyarrow.Table`, a feature table
                ready to be encoded and written to disk.
        """
        raise NotImplementedError()

    def _prepare_split(
        self,
        split_generator: SplitGenerator,
        file_format: str = "arrow",
        num_proc: Optional[int] = None,
        max_shard_size: Optional[Union[str, int]] = None,
    ):
        max_shard_size = convert_file_size_to_int(max_shard_size or config.MAX_SHARD_SIZE)
        is_local = not is_remote_filesystem(self._fs)
        path_join = os.path.join if is_local else posixpath.join

        if self.info.splits is not None:
            split_info = self.info.splits[split_generator.name]
        else:
            split_info = split_generator.split_info

        SUFFIX = "-JJJJJ-SSSSS-of-NNNNN"
        fname = f"{self.dataset_name}-{split_generator.name}{SUFFIX}.{file_format}"
        fpath = path_join(self._output_dir, fname)

        if num_proc and num_proc > 1:
            num_input_shards = _number_of_shards_in_gen_kwargs(split_generator.gen_kwargs)
            if num_input_shards <= 1 and num_proc is not None:
                logger.warning(
                    f"Setting num_proc from {num_proc} back to 1 for the {split_info.name} split to disable multiprocessing as it only contains one shard."
                )
                num_proc = 1
            elif num_proc is not None and num_input_shards < num_proc:
                logger.info(
                    f"Setting num_proc from {num_proc} to {num_input_shards} for the {split_info.name} split as it only contains {num_input_shards} shards."
                )
                num_proc = num_input_shards

        pbar = logging.tqdm(
            disable=not logging.is_progress_bar_enabled(),
            unit=" examples",
            total=split_info.num_examples,
            leave=False,
            desc=f"Generating {split_info.name} split",
        )

        _prepare_split_args = {
            "fpath": fpath,
            "file_format": file_format,
            "max_shard_size": max_shard_size,
        }

        if num_proc is None or num_proc == 1:
            result = None
            gen_kwargs = split_generator.gen_kwargs
            job_id = 0
            with pbar:
                for job_id, done, content in self._prepare_split_single(
                    gen_kwargs=gen_kwargs, job_id=job_id, **_prepare_split_args
                ):
                    if done:
                        result = content
                    else:
                        pbar.update(content)
            # wrapping everything into lists for consistency with the multiprocessed code path
            assert result is not None, "Failed to retrieve results from prepare_split"
            examples_per_job, bytes_per_job, features_per_job, shards_per_job, shard_lengths_per_job = [
                [item] for item in result
            ]
        else:
            kwargs_per_job = [
                {"gen_kwargs": gen_kwargs, "job_id": job_id, **_prepare_split_args}
                for job_id, gen_kwargs in enumerate(
                    _split_gen_kwargs(split_generator.gen_kwargs, max_num_jobs=num_proc)
                )
            ]
            num_jobs = len(kwargs_per_job)

            examples_per_job = [None] * num_jobs
            bytes_per_job = [None] * num_jobs
            features_per_job = [None] * num_jobs
            shards_per_job = [None] * num_jobs
            shard_lengths_per_job = [None] * num_jobs

            with Pool(num_proc) as pool:
                with pbar:
                    for job_id, done, content in iflatmap_unordered(
                        pool, self._prepare_split_single, kwargs_iterable=kwargs_per_job
                    ):
                        if done:
                            # the content is the result of the job
                            (
                                examples_per_job[job_id],
                                bytes_per_job[job_id],
                                features_per_job[job_id],
                                shards_per_job[job_id],
                                shard_lengths_per_job[job_id],
                            ) = content
                        else:
                            # the content is the number of examples progress update
                            pbar.update(content)

            assert (
                None not in examples_per_job
            ), f"Failed to retrieve results from prepare_split: result list {examples_per_job} still contains None - at least one worker failed to return its results"

        total_shards = sum(shards_per_job)
        total_num_examples = sum(examples_per_job)
        total_num_bytes = sum(bytes_per_job)
        features = features_per_job[0]

        split_generator.split_info.num_examples = total_num_examples
        split_generator.split_info.num_bytes = total_num_bytes

        # should rename everything at the end
        logger.debug(f"Renaming {total_shards} shards.")
        if total_shards > 1:
            # use the -SSSSS-of-NNNNN pattern

            def _rename_shard(shard_id_and_job: Tuple[int]):
                shard_id, job_id = shard_id_and_job
                global_shard_id = sum(shards_per_job[:job_id]) + shard_id
                self._rename(
                    fpath.replace("SSSSS", f"{shard_id:05d}").replace("JJJJJ", f"{job_id:05d}"),
                    fpath.replace("JJJJJ-SSSSS", f"{global_shard_id:05d}").replace("NNNNN", f"{total_shards:05d}"),
                )

            shard_ids_and_jobs = [
                (shard_id, job_id)
                for job_id, num_shards in enumerate(shards_per_job)
                for shard_id in range(num_shards)
            ]
            thread_map(_rename_shard, shard_ids_and_jobs, disable=True, max_workers=64)

            split_generator.split_info.shard_lengths = [
                shard_length for shard_lengths in shard_lengths_per_job for shard_length in shard_lengths
            ]
        else:
            # don't use any pattern
            shard_id, job_id = 0, 0
            self._rename(
                fpath.replace("SSSSS", f"{shard_id:05d}").replace("JJJJJ", f"{job_id:05d}"),
                fpath.replace(SUFFIX, ""),
            )

        if self.info.features is None:
            self.info.features = features

    def _prepare_split_single(
        self, gen_kwargs: dict, fpath: str, file_format: str, max_shard_size: int, job_id: int
    ) -> Iterable[Tuple[int, bool, Union[int, tuple]]]:
        generator = self._generate_tables(**gen_kwargs)
        writer_class = ParquetWriter if file_format == "parquet" else ArrowWriter
        embed_local_files = file_format == "parquet"
        shard_lengths = []
        total_num_examples, total_num_bytes = 0, 0

        shard_id = 0
        num_examples_progress_update = 0
        try:
            writer = writer_class(
                features=self.info.features,
                path=fpath.replace("SSSSS", f"{shard_id:05d}").replace("JJJJJ", f"{job_id:05d}"),
                writer_batch_size=self._writer_batch_size,
                storage_options=self._fs.storage_options,
                embed_local_files=embed_local_files,
            )
            try:
                _time = time.time()
                for _, table in generator:
                    if max_shard_size is not None and writer._num_bytes > max_shard_size:
                        num_examples, num_bytes = writer.finalize()
                        writer.close()
                        shard_lengths.append(num_examples)
                        total_num_examples += num_examples
                        total_num_bytes += num_bytes
                        shard_id += 1
                        writer = writer_class(
                            features=writer._features,
                            path=fpath.replace("SSSSS", f"{shard_id:05d}").replace("JJJJJ", f"{job_id:05d}"),
                            writer_batch_size=self._writer_batch_size,
                            storage_options=self._fs.storage_options,
                            embed_local_files=embed_local_files,
                        )
                    writer.write_table(table)
                    num_examples_progress_update += len(table)
                    if time.time() > _time + config.PBAR_REFRESH_TIME_INTERVAL:
                        _time = time.time()
                        yield job_id, False, num_examples_progress_update
                        num_examples_progress_update = 0
            finally:
                yield job_id, False, num_examples_progress_update
                num_shards = shard_id + 1
                num_examples, num_bytes = writer.finalize()
                writer.close()
                shard_lengths.append(num_examples)
                total_num_examples += num_examples
                total_num_bytes += num_bytes
        except Exception as e:
            # Ignore the writer's error for no examples written to the file if this error was caused by the error in _generate_examples before the first example was yielded
            if isinstance(e, SchemaInferenceError) and e.__context__ is not None:
                e = e.__context__
            raise DatasetGenerationError("An error occurred while generating the dataset") from e

        yield job_id, True, (total_num_examples, total_num_bytes, writer._features, num_shards, shard_lengths)

    def _get_examples_iterable_for_split(self, split_generator: SplitGenerator) -> ExamplesIterable:
        return ExamplesIterable(
            _generate_examples_from_tables_wrapper(self._generate_tables), kwargs=split_generator.gen_kwargs
        )


class MissingBeamOptions(ValueError):
    pass


class BeamBasedBuilder(DatasetBuilder):
    """Beam-based Builder."""

    def __init__(self, *args, beam_runner=None, beam_options=None, **kwargs):
        self._beam_runner = beam_runner
        self._beam_options = beam_options
        self._beam_writers = {}  # {split: beam_writer} mapping.
        super().__init__(*args, **kwargs)

    def _make_split_generators_kwargs(self, prepare_split_kwargs):
        # Pass `pipeline` into `_split_generators()` from `prepare_split_kwargs` if
        # it's in the call signature of `_split_generators()`.
        # This allows for global preprocessing in beam.
        split_generators_kwargs = {}
        split_generators_arg_names = inspect.signature(self._split_generators).parameters.keys()
        if "pipeline" in split_generators_arg_names:
            split_generators_kwargs["pipeline"] = prepare_split_kwargs["pipeline"]
        return split_generators_kwargs

    @abc.abstractmethod
    def _build_pcollection(self, pipeline, **kwargs):
        """Build the beam pipeline examples for each `SplitGenerator`.

        This function extracts examples from the raw data with parallel transforms
        in a Beam pipeline. It is called once for each `SplitGenerator` defined in
        `_split_generators`. The examples from the PCollection will be
        encoded and written to disk.

        <Tip warning={true}>
        Warning: When running in a distributed setup, make sure that the data
        which will be read (download_dir, manual_dir,...) and written (cache_dir)
        can be accessed by the workers jobs. The data should be located in a
        shared filesystem, like GCS.
        </Tip>

        Args:
            pipeline ([`utils.beam_utils.BeamPipeline`]):
                Apache Beam pipeline.
            **kwargs (additional keyword arguments):
                Arguments forwarded from the SplitGenerator.gen_kwargs.

        Returns:
            `beam.PCollection`: Apache Beam PCollection containing the
                example to send to `self.info.features.encode_example(...)`.

        Example:

        ```
        def _build_pcollection(pipeline, extracted_dir=None):
            return (
                    pipeline
                    | beam.Create(gfile.io.listdir(extracted_dir))
                    | beam.Map(_process_file)
            )
        ```
        """
        raise NotImplementedError()

    def _download_and_prepare(self, dl_manager, verification_mode, **prepare_splits_kwargs):
        # Create the Beam pipeline and forward it to `_prepare_split`
        import apache_beam as beam

        import datasets.utils.beam_utils as beam_utils

        beam_runner = self._beam_runner
        beam_options = self._beam_options

        if not beam_runner and not beam_options:
            usage_example = f"load_dataset('{self.name}', '{self.config.name}', beam_runner='DirectRunner')"
            raise MissingBeamOptions(
                "Trying to generate a dataset using Apache Beam, yet no Beam Runner "
                "or PipelineOptions() has been provided in `load_dataset` or in the "
                "builder arguments. For big datasets it has to run on large-scale data "
                "processing tools like Dataflow, Spark, etc. More information about "
                "Apache Beam runners at "
                "https://beam.apache.org/documentation/runners/capability-matrix/"
                "\nIf you really want to run it locally because you feel like the "
                "Dataset is small enough, you can use the local beam runner called "
                "`DirectRunner` (you may run out of memory). \nExample of usage: "
                f"\n\t`{usage_example}`"
            )
        if self._writer_batch_size is not None:
            logger.warning(
                "`writer_batch_size` is not supported for beam pipelines yet. Using the default chunk size for writing."
            )

        # Beam type checking assumes transforms multiple outputs are of same type,
        # which is not our case. Plus it doesn't handle correctly all types, so we
        # are better without it.
        pipeline_options = {"pipeline_type_check": False}
        if "num_proc" in prepare_splits_kwargs:
            num_workers = prepare_splits_kwargs.pop("num_proc")
            pipeline_options["direct_num_workers"] = num_workers
            pipeline_options["num_workers"] = num_workers
            pipeline_options["direct_running_mode"] = "multi_processing"
            # TODO: Fix ModuleNotFoundError: No module named 'datasets_modules' when running multiprocessed DirectRunner
            raise NotImplementedError("Using a DirectRunner with `num_proc` for multiprocessing it not supported yet.")
        beam_options = beam_options or beam.options.pipeline_options.PipelineOptions.from_dictionary(pipeline_options)
        # Use a single pipeline for all splits
        pipeline = beam_utils.BeamPipeline(
            runner=beam_runner,
            options=beam_options,
        )
        super()._download_and_prepare(
            dl_manager, verification_mode=VerificationMode.NO_CHECKS, pipeline=pipeline, **prepare_splits_kwargs
        )  # TODO handle verification_mode in beam datasets
        # Run pipeline
        pipeline_results = pipeline.run()
        pipeline_results.wait_until_finish()
        metrics = pipeline_results.metrics()
        # Update `info.splits`.
        split_dict = self.info.splits
        for split_name, beam_writer in self._beam_writers.items():
            m_filter = beam.metrics.MetricsFilter().with_namespace(namespace=split_name)
            num_examples, num_bytes = beam_writer.finalize(metrics.query(m_filter))
            split_info = split_dict[split_name]
            split_info.num_examples = num_examples
            split_info.num_bytes = num_bytes
            if hasattr(beam_writer, "_shard_lengths") and len(beam_writer._shard_lengths) > 1:
                # keep the -SSSSS-of-NNNNN pattern
                split_info.shard_lengths = beam_writer._shard_lengths
            else:
                # don't use any pattern
                file_format = prepare_splits_kwargs.get("file_format", "arrow")
                src_fname = f"{self.dataset_name}-{split_name}-00000-of-00001.{file_format}"
                dst_fname = f"{self.dataset_name}-{split_name}.{file_format}"
                path_join = os.path.join if not is_remote_filesystem(self._fs) else posixpath.join
                src_fpath = path_join(self._output_dir, src_fname)
                dst_fpath = path_join(self._output_dir, dst_fname)
                self._rename(src_fpath, dst_fpath)

    def _save_info(self):
        import apache_beam as beam

        fs = beam.io.filesystems.FileSystems
        path_join = os.path.join if not is_remote_filesystem(self._fs) else posixpath.join
        with fs.create(path_join(self._output_dir, config.DATASET_INFO_FILENAME)) as f:
            self.info._dump_info(f)
        if self.info.license:
            with fs.create(path_join(self._output_dir, config.LICENSE_FILENAME)) as f:
                self.info._dump_license(f)

    def _prepare_split(
        self, split_generator, pipeline, file_format="arrow", max_shard_size: Optional[Union[str, int]] = None
    ):
        import apache_beam as beam

        if max_shard_size is not None:
            raise NotImplementedError(
                "max_shard_size is not supported for Beam datasets."
                "Please set it to None to use the default Apache Beam sharding and get the best performance."
            )

        # To write examples in filesystem:
        split_name = split_generator.split_info.name
        fname = f"{self.dataset_name}-{split_name}.{file_format}"
        path_join = os.path.join if not is_remote_filesystem(self._fs) else posixpath.join
        fpath = path_join(self._output_dir, fname)
        beam_writer = BeamWriter(
            features=self.info.features, path=fpath, namespace=split_name, cache_dir=self._output_dir
        )
        self._beam_writers[split_name] = beam_writer

        encode_example = self.info.features.encode_example

        # Note: We need to wrap the pipeline in a PTransform to avoid re-using the
        # same label names for each split
        @beam.ptransform_fn
        def _build_pcollection(pipeline):
            """PTransformation which build a single split."""
            # Encode the PCollection
            pcoll_examples = self._build_pcollection(pipeline, **split_generator.gen_kwargs)
            pcoll_examples |= "Encode" >> beam.Map(lambda key_ex: (key_ex[0], encode_example(key_ex[1])))
            return beam_writer.write_from_pcollection(pcoll_examples)

        # Add the PCollection to the pipeline
        _ = pipeline | split_name >> _build_pcollection()  # pylint: disable=no-value-for-parameter max_bytes_per_shard<|MERGE_RESOLUTION|>--- conflicted
+++ resolved
@@ -320,11 +320,8 @@
         self.base_path = base_path
         self.use_auth_token = use_auth_token
         self.repo_id = repo_id
-<<<<<<< HEAD
         self.dataset_name = camelcase_to_snakecase(dataset_name) if dataset_name else self.name
-=======
         self._writer_batch_size = writer_batch_size or self.DEFAULT_WRITER_BATCH_SIZE
->>>>>>> 3e626997
 
         if data_files is not None and not isinstance(data_files, DataFilesDict):
             data_files = DataFilesDict.from_local_or_remote(
@@ -388,11 +385,7 @@
                             self.info = DatasetInfo.from_directory(self._cache_dir)
                     else:  # dir exists but no data, remove the empty dir as data aren't available anymore
                         logger.warning(
-<<<<<<< HEAD
                             f"Old caching folder {self._cache_dir} for dataset {self.dataset_name} exists but not data were found. Removing it. "
-=======
-                            f"Old caching folder {self._cache_dir} for dataset {self.name} exists but no data were found. Removing it. "
->>>>>>> 3e626997
                         )
                         os.rmdir(self._cache_dir)
 
