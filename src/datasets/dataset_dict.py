--- conflicted
+++ resolved
@@ -1604,13 +1604,9 @@
         info_to_dump.size_in_bytes = total_uploaded_size + total_dataset_nbytes
 
         api = HfApi(endpoint=config.HF_ENDPOINT)
-<<<<<<< HEAD
-        repo_files = hf_api_list_repo_files(api, repo_id, repo_type="dataset", revision=branch, use_auth_token=token)
-=======
         repo_files = api.list_repo_files(repo_id, repo_type="dataset", revision=branch, token=token)
 
         # push to the deprecated dataset_infos.json
->>>>>>> 50b887b8
         if config.DATASETDICT_INFOS_FILENAME in repo_files:
             download_config = DownloadConfig()
             download_config.download_desc = "Updating deprecated dataset_infos.json"
@@ -1635,7 +1631,7 @@
         # push to README
         if "README.md" in repo_files:
             download_config = DownloadConfig()
-            download_config.download_desc = "Downloading and metadata"
+            download_config.download_desc = "Downloading metadata"
             download_config.use_auth_token = token
             dataset_readme_path = cached_path(
                 hf_hub_url(repo_id, "README.md"),
