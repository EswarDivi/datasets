--- conflicted
+++ resolved
@@ -284,11 +284,7 @@
 datasets-cli test path/to/<your-dataset-loading-script> --save_info --all_configs
 ```
 
-<<<<<<< HEAD
-If your dataset loading script passed the test, you should now have a `README.md` file in your dataset folder containing a `dataset_infos` field with some metadata.
-=======
 If your dataset loading script passed the test, you should now have a `README.md` file in your dataset folder containing a `dataset_info` field with some metadata.
->>>>>>> 61258078
 
 ## Upload to the Hub
 
